--- conflicted
+++ resolved
@@ -59,15 +59,7 @@
     }
     /// Generate a weight
     pub fn generate_weight() -> f64 {
-<<<<<<< HEAD
-        // TODO Weight of nodes perhaps should be between 0 & 1 (closed)
-        // rand::random::<f64>() * 2f64 - 1f64
         rand::random::<Closed01<f64>>().0 * 2.0 - 1.0
-
-        // rand::thread_rng().next_f64()
-=======
-        rand::random::<Closed01<f64>>().0 * 2f64 - 1f64
->>>>>>> 49dd91ae
     }
     /// Connection in ->
     pub fn in_neuron_id(&self) -> usize {
