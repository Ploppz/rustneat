<<<<<<< HEAD
use crate::{Genome, Organism, Environment, Specie};
use rayon::prelude::*;
=======
use conv::prelude::*;
use crate::{Genome, Organism, Environment, Specie, SpeciesEvaluator, NeuralNetwork};
>>>>>>> 456702e6

#[cfg(feature = "telemetry")]
use rusty_dashed;

#[cfg(feature = "telemetry")]
use serde_json;


/// Contains several species, and a way to evolve these to the next generation.
#[derive(Debug)]
pub struct Population<G = NeuralNetwork> {
    /// container of species
    pub species: Vec<Specie<G>>,
    champion_fitness: f64,
    generations_without_improvements: usize,
}

const MAX_EPOCHS_WITHOUT_IMPROVEMENTS: usize = 15;

impl<G: Genome> Population<G> {
    /// Create a new population with `population_size` organisms. Each organism will have only a single unconnected
    /// neuron.
    pub fn create_population(population_size: usize) -> Population<G> {
        Self::create_population_from(G::default(), population_size)
    }
    /// Create a new population with `population_size` organisms,
    /// where each organism has the same genome given in `genome`.
    pub fn create_population_from(genome: G, population_size: usize) -> Population<G> {
        let mut organisms = Vec::new();
        while organisms.len() < population_size {
            organisms.push(Organism::new(genome.clone()));
        }

        let mut specie = Specie::new(organisms.first().unwrap().clone());
        specie.organisms = organisms;

        Population {
            species: vec![specie],
            champion_fitness: 0f64,
            generations_without_improvements: 0usize,
        }
    }

    /// Counts the number of organisms in the population
    pub fn size(&self) -> usize {
        self.species
            .iter()
            .fold(0, |total, specie| total + specie.organisms.len())
    }
    /// Collect all organisms of the population
    pub fn get_organisms(&self) -> Vec<Organism<G>> {
        self.species
            .iter()
            .flat_map(|specie| specie.organisms.clone())
            .collect::<Vec<_>>()
    }
    /// How many generations have passed without improvement in peak fitness
    pub fn generations_without_improvements(&self) -> usize {
        self.generations_without_improvements
    }

    /// Evolve to the next generation. This includes, in order:
    /// * Collecting all organisms and dividing them into (new) species
    /// * Creating a number of offsprings in each species depending on that species' average
    /// fitness
    /// * Evaluating the fitness of all organisms
    ///
    /// Because of the last step, organisms will always have an up-to-date fitness value.
    pub fn evolve(&mut self, env: &mut Environment<G>) {
        // Collect all organisms
        let organisms = self.get_organisms();

        // Divide into species
        self.species = Population::speciate(&organisms);

        // Find champion, check if there is any improvement
        self.update_champion(&organisms);

        let sum_of_species_fitness: f64 = self.species.iter()
            .map(|specie| specie.average_shared_fitness())
            .sum();

        if self.generations_without_improvements > MAX_EPOCHS_WITHOUT_IMPROVEMENTS {
            // After a certain generations with no improvement, we prune all species except the two
            // best ones
            let mut best_species = self.get_best_species();
            let n_species = best_species.len();
            for specie in &mut best_species {
                specie.generate_offspring(organisms.len() / n_species, &organisms);
            }
            self.generations_without_improvements = 0;
        } else {
            // Normal case: Give each species a number of offsprings related to that species
            // average fitness

            let offspring_per_fitness = organisms.len() as f64 / sum_of_species_fitness;

            for specie in &mut self.species {
                let specie_fitness = specie.average_shared_fitness();
                let offspring_size = if sum_of_species_fitness == 0.0 {
                    specie.organisms.len()
                } else {
                    (specie_fitness * offspring_per_fitness).round() as usize
                };
                specie.generate_offspring(offspring_size, &organisms);
            }
        }

        // Evaluate the fitness of all organisms
        self.species.par_iter_mut()
            .for_each(|species| species.organisms.par_iter_mut()
                .for_each(|organism| {
                    organism.fitness = env.test(&mut organism.genome);
                    if organism.fitness < 0.0 {
                        eprintln!("Fitness {} < 0.0", organism.fitness);
                        std::process::exit(-1);
                    }
                }))
    }

    fn get_best_species(&self) -> Vec<Specie<G>> {
        // TODO rewrite
        let mut result = vec![];

        if self.species.len() < 2 {
            return self.species.clone();
        }

        for specie in &self.species {
            if result.len() < 1 {
                result.push(specie.clone())
            } else if result.len() < 2 {
                if result[0].calculate_champion_fitness() < specie.calculate_champion_fitness() {
                    result.insert(0, specie.clone());
                } else {
                    result.push(specie.clone());
                }
            } else if result[0].calculate_champion_fitness() < specie.calculate_champion_fitness() {
                result[1] = result[0].clone();
                result[0] = specie.clone();
            } else if result[1].calculate_champion_fitness() < specie.calculate_champion_fitness() {
                result[1] = specie.clone();
            }
        }

        result
    }

    /// Helper of `evolve`
    fn speciate(organisms: &[Organism<G>]) -> Vec<Specie<G>> {
        let mut species = Vec::<Specie<G>>::new();
        for organism in organisms {
            match species.iter_mut().find(|specie| specie.match_genome(&organism.genome)) {
                Some(specie) => {
                    specie.organisms.push(organism.clone());
                }
                None => {
                    species.push(Specie::new(organism.clone()));
                }
            }
        }
        species
    }
    /// Helper of `evolve`. Find champion, and check if there is any improvement
    fn update_champion(&mut self, organisms: &[Organism<G>]) {
        let champion_fitness = organisms.iter().fold(0.0, |max, organism| {
            if organism.fitness > max {
                organism.fitness
            } else {
                max
            }
        });

        if self.champion_fitness >= champion_fitness {
            self.generations_without_improvements += 1;
        } else {
            self.champion_fitness = champion_fitness;
            #[cfg(feature = "telemetry")]
            telemetry!("fitness1", 1.0, format!("{}", self.champion_fitness));
            #[cfg(feature = "telemetry")]
            telemetry!(
                "network1",
                1.0,
                serde_json::to_string(&champion.genome.get_genes()).unwrap()
            );
            self.generations_without_improvements = 0;
        }
    }
}

#[cfg(test)]
mod tests {
    use crate::{nn::ConnectionGene, Organism, Specie, nn::NeuralNetwork, Population, Environment};

    #[test]
    fn population_should_be_able_to_speciate_genomes() {
        let mut genome1 = NeuralNetwork::with_neurons(2);
        genome1.add_connection(0, 0, 1.0);
        genome1.add_connection(0, 1, 1.0);
        let mut genome2 = NeuralNetwork::with_neurons(2);
        genome1.add_connection(0, 0, 1.0);
        genome1.add_connection(0, 1, 1.0);
        genome2.add_connection(1, 1, 1.0);
        genome2.add_connection(1, 0, 1.0);

        let mut population = Population::create_population(2);
        let mut specie = Specie::new(Organism::new(genome1));
        specie.organisms.push(Organism::new(genome2));
        population.species = vec![specie];
        // (note: there is only one species)
        let new_species = Population::speciate(&population.species[0].organisms);

        assert_eq!(new_species.len(), 2);
    }

    #[test]
    fn after_population_evolve_population_should_be_the_same() {
<<<<<<< HEAD
        struct X;
        impl Environment<NeuralNetwork> for X {
            fn test(&self, organism: &mut NeuralNetwork) -> f64 { 0.0 }
        }

        let mut population = Population::<NeuralNetwork>::create_population(150);
=======
        let mut population = Population::create_population(150);
>>>>>>> 456702e6
        for _ in 0..150 {
            population.evolve(&mut X);
        }
        assert!(population.size() == 150);
    }
}<|MERGE_RESOLUTION|>--- conflicted
+++ resolved
@@ -1,10 +1,5 @@
-<<<<<<< HEAD
-use crate::{Genome, Organism, Environment, Specie};
+use crate::{Genome, Organism, Environment, Specie, NeuralNetwork};
 use rayon::prelude::*;
-=======
-use conv::prelude::*;
-use crate::{Genome, Organism, Environment, Specie, SpeciesEvaluator, NeuralNetwork};
->>>>>>> 456702e6
 
 #[cfg(feature = "telemetry")]
 use rusty_dashed;
@@ -222,16 +217,12 @@
 
     #[test]
     fn after_population_evolve_population_should_be_the_same() {
-<<<<<<< HEAD
         struct X;
         impl Environment<NeuralNetwork> for X {
             fn test(&self, organism: &mut NeuralNetwork) -> f64 { 0.0 }
         }
 
-        let mut population = Population::<NeuralNetwork>::create_population(150);
-=======
         let mut population = Population::create_population(150);
->>>>>>> 456702e6
         for _ in 0..150 {
             population.evolve(&mut X);
         }
