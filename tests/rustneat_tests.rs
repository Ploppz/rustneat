
#[cfg(test)]
mod test {
    use rustneat::{Environment, Organism, Population, NeuralNetwork};

    struct X;

<<<<<<< HEAD
    impl Environment<NeuralNetwork> for X {
=======
    impl Environment for MyEnvironment {
>>>>>>> 456702e6
        fn test(&self, _: &mut NeuralNetwork) -> f64 {
            0.1234
        }
    }

    struct XORClassification;

    impl Environment for XORClassification {
        fn test(&self, organism: &mut NeuralNetwork) -> f64 {
            let mut output = vec![0.0];
            let mut distance: f64;
            organism.activate(vec![0.0, 0.0], &mut output);
            distance = (0.0 - output[0]).abs();
            organism.activate(vec![0.0, 1.0], &mut output);
            distance += (1.0 - output[0]).abs();
            organism.activate(vec![1.0, 0.0], &mut output);
            distance += (1.0 - output[0]).abs();
            organism.activate(vec![1.0, 1.0], &mut output);
            distance += (0.0 - output[0]).abs();
            16.0 / (1.0 + distance)
        }
    }

    #[test]
<<<<<<< HEAD
    fn can_generate_a_population() {
        let population = Population::<NeuralNetwork>::create_population(150);
=======
    fn should_be_able_to_generate_a_population() {
        let population = Population::create_population(150);
>>>>>>> 456702e6
        assert!(population.size() == 150);
    }

    #[test]
    fn population_can_evolve() {
<<<<<<< HEAD
        let mut population = Population::<NeuralNetwork>::create_population(1);
        population.evolve(&mut X);
=======
        let mut population = Population::create_population(1);
        population.evolve();
>>>>>>> 456702e6
        let genome = &population.get_organisms()[0].genome;
        assert_eq!(genome.connections.len(), 1);
        assert_ne!(genome.total_weights(), 0.0);
    }

    #[test]
    fn population_can_be_tested_on_environment() {
<<<<<<< HEAD
        let mut population = Population::<NeuralNetwork>::create_population(10);
        population.evolve(&mut X);
        assert_eq!(population.get_organisms()[0].fitness, 0.1234);
    }

    #[test]
    fn network_can_solve_xor_classification() {
        const MAX_GENERATIONS: usize = 400;
        let mut population = Population::<NeuralNetwork>::create_population(150);
        let mut environment = XORClassification;
        let mut champion: Option<Organism<NeuralNetwork>> = None;
        let mut i = 0;
        while champion.is_none() && i < MAX_GENERATIONS {
            population.evolve(&mut environment);
=======
        let mut population = Population::create_population(10);
        let mut environment = MyEnvironment;
        population.evaluate_in(&mut environment);
        assert!(population.get_organisms()[0].fitness == 0.1234f64);
    }

    #[test]
    fn network_should_be_able_to_solve_xor_classification() {
        let mut population = Population::create_population(150);
        let mut environment = XORClassification;
        let mut champion_option: Option<Organism> = None;
        while champion_option.is_none() {
            population.evolve();
            population.evaluate_in(&mut environment);
>>>>>>> 456702e6
            for organism in &population.get_organisms() {
                if organism.fitness > 15.9 {
                    champion = Some(organism.clone());
                }
            }
            i += 1;
        }
        let Organism {genome: champion, fitness: _} = champion.as_mut().unwrap();
        let mut output = vec![0.0];
        champion.activate(vec![0.0, 0.0], &mut output);
        // println!("Output[0] = {}", output[0]);
        assert!(output[0] < 0.1);
        champion.activate(vec![0.0, 1.0], &mut output);
        assert!(output[0] > 0.9);
        champion.activate(vec![1.0, 0.0], &mut output);
        assert!(output[0] > 0.9);
        champion.activate(vec![1.0, 1.0], &mut output);
        assert!(output[0] < 0.1);
    }
}<|MERGE_RESOLUTION|>--- conflicted
+++ resolved
@@ -5,11 +5,7 @@
 
     struct X;
 
-<<<<<<< HEAD
-    impl Environment<NeuralNetwork> for X {
-=======
-    impl Environment for MyEnvironment {
->>>>>>> 456702e6
+    impl Environment for X {
         fn test(&self, _: &mut NeuralNetwork) -> f64 {
             0.1234
         }
@@ -34,25 +30,15 @@
     }
 
     #[test]
-<<<<<<< HEAD
     fn can_generate_a_population() {
         let population = Population::<NeuralNetwork>::create_population(150);
-=======
-    fn should_be_able_to_generate_a_population() {
-        let population = Population::create_population(150);
->>>>>>> 456702e6
         assert!(population.size() == 150);
     }
 
     #[test]
     fn population_can_evolve() {
-<<<<<<< HEAD
-        let mut population = Population::<NeuralNetwork>::create_population(1);
+        let mut population = Population::create_population(1);
         population.evolve(&mut X);
-=======
-        let mut population = Population::create_population(1);
-        population.evolve();
->>>>>>> 456702e6
         let genome = &population.get_organisms()[0].genome;
         assert_eq!(genome.connections.len(), 1);
         assert_ne!(genome.total_weights(), 0.0);
@@ -60,8 +46,7 @@
 
     #[test]
     fn population_can_be_tested_on_environment() {
-<<<<<<< HEAD
-        let mut population = Population::<NeuralNetwork>::create_population(10);
+        let mut population = Population::create_population(10);
         population.evolve(&mut X);
         assert_eq!(population.get_organisms()[0].fitness, 0.1234);
     }
@@ -69,28 +54,12 @@
     #[test]
     fn network_can_solve_xor_classification() {
         const MAX_GENERATIONS: usize = 400;
-        let mut population = Population::<NeuralNetwork>::create_population(150);
+        let mut population = Population::create_population(150);
         let mut environment = XORClassification;
-        let mut champion: Option<Organism<NeuralNetwork>> = None;
+        let mut champion: Option<Organism> = None;
         let mut i = 0;
         while champion.is_none() && i < MAX_GENERATIONS {
             population.evolve(&mut environment);
-=======
-        let mut population = Population::create_population(10);
-        let mut environment = MyEnvironment;
-        population.evaluate_in(&mut environment);
-        assert!(population.get_organisms()[0].fitness == 0.1234f64);
-    }
-
-    #[test]
-    fn network_should_be_able_to_solve_xor_classification() {
-        let mut population = Population::create_population(150);
-        let mut environment = XORClassification;
-        let mut champion_option: Option<Organism> = None;
-        while champion_option.is_none() {
-            population.evolve();
-            population.evaluate_in(&mut environment);
->>>>>>> 456702e6
             for organism in &population.get_organisms() {
                 if organism.fitness > 15.9 {
                     champion = Some(organism.clone());
